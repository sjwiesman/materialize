--- conflicted
+++ resolved
@@ -22,12 +22,7 @@
 
 use dataflow_types::*;
 use expr::RelationExpr;
-<<<<<<< HEAD
-use ore::mpmc::Mux;
 use repr::{Datum, DatumsBuffer, Row};
-=======
-use repr::Datum;
->>>>>>> c91049db
 
 use super::sink;
 use super::source;
@@ -50,49 +45,6 @@
     let worker_index = worker.index();
     let worker_peers = worker.peers();
 
-<<<<<<< HEAD
-    worker.dataflow::<Timestamp, _, _>(|scope| match dataflow {
-        Dataflow::Source(src) => {
-            let typ = src.desc.typ();
-
-            let (stream, capability) = match src.connector {
-                SourceConnector::Kafka(c) => {
-                    // Distribute read responsibility among workers.
-                    use differential_dataflow::hashable::Hashable;
-                    let hash = src.name.hashed() as usize;
-                    let read_from_kafka = hash % worker_peers == worker_index;
-                    source::kafka(scope, &src.name, c, read_from_kafka)
-                }
-                SourceConnector::Local(c) => {
-                    source::local(scope, &src.name, c, worker_index == 0, local_input_mux)
-                }
-            };
-
-            // Install arrangements indexed by any presented keys.
-            // If no presented keys, use all columns for the index.
-            let mut keys = typ.keys.to_vec();
-            if keys.is_empty() {
-                keys.push((0..typ.column_types.len()).collect());
-            }
-
-            for key in keys {
-                let key_clone = key.clone();
-                let mut buffer = DatumsBuffer::new();
-                let arrangement_by_key = stream
-                    .as_collection()
-                    .map(move |row| {
-                        let datums = row.as_datums(&mut buffer);
-                        let key_row = Row::from_iter(key_clone.iter().map(|i| datums[*i]));
-                        drop(datums);
-                        (key_row, row)
-                    })
-                    .arrange_named::<KeysValsSpine>(&format!("Arrange: {}", src.name));
-
-                manager.set_by_keys(
-                    src.name.to_owned(),
-                    &key[..],
-                    WithDrop::new(arrangement_by_key.trace, capability.clone()),
-=======
     worker.dataflow::<Timestamp, _, _>(|scope| {
         scope.clone().region(|region| {
             let mut context = Context::<_, _, _, Timestamp>::new();
@@ -125,7 +77,6 @@
                         typ: src.desc.typ().clone(),
                     },
                     stream.as_collection(),
->>>>>>> c91049db
                 );
                 source_tokens.push(capability);
             }
@@ -197,38 +148,21 @@
                         );
                     }
                 } else {
-<<<<<<< HEAD
-                    let typ = view.relation_expr.typ();
-                    let key = (0..typ.column_types.len()).collect::<Vec<_>>();
-                    let key_clone = key.clone();
-                    let mut buffer = DatumsBuffer::new();
-                    let arrangement = context
-                        .collection(&view.relation_expr)
-                        .expect("Render failed to produce collection")
-                        .map(move |row| {
-                            let datums = row.as_datums(&mut buffer);
-                            let key_row = Row::from_iter(key.iter().map(|i| datums[*i]));
-                            drop(datums);
-                            (key_row, row)
-                        })
-                        .arrange_named::<KeysValsSpine>(&format!("Arrange: {}", view.name));
-                    manager.set_by_keys(
-                        view.name,
-                        &key_clone[..],
-                        WithDrop::new(arrangement.trace, tokens.clone()),
-                    );
-=======
                     let mut keys = view.relation_expr.typ().keys.clone();
                     if keys.is_empty() {
                         keys.push((0..view.relation_expr.arity()).collect::<Vec<_>>());
                     }
                     for key in keys {
                         let key_clone = key.clone();
+                        let mut buffer = DatumsBuffer::new();
                         let arrangement = context
                             .collection(&view.relation_expr)
                             .expect("Render failed to produce collection")
-                            .map(move |x| {
-                                (key.iter().map(|k| x[*k].clone()).collect::<Vec<_>>(), x)
+                            .map(move |row| {
+                                let datums = row.as_datums(&mut buffer);
+                                let key_row = Row::from_iter(key.iter().map(|k| datums[*k]));
+                                drop(datums);
+                                (key_row, row)
                             })
                             .arrange_named::<KeysValsSpine>(&format!("Arrange: {}", view.name));
                         manager.set_by_keys(
@@ -237,7 +171,6 @@
                             WithDrop::new(arrangement.trace, tokens.clone()),
                         );
                     }
->>>>>>> c91049db
                 }
             }
 
