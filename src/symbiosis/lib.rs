// Copyright 2019 Materialize, Inc. All rights reserved.
//
// This file is part of Materialize. Materialize may not be used or
// distributed without the express permission of Materialize, Inc.

//! Symbiosis mode.
//!
//! In symbiosis mode, Materialize will conjoin with an OLTP database to
//! masquerade as a HTAP system. All DDL statements and writes will be routed to
//! the OLTP database (like `CREATE TABLE`, `INSERT`, etc.), while reads will be
//! routed through Materialize. Changes to the tables in the OLTP database are
//! automatically streamed through Materialize.
//!
//! The only supported OLTP database at the moment is PostgreSQL. Supporting
//! other databases is complicated by the fact that we roughly followe
//! Postgres's SQL semantics; using, say, MySQL, would be rather confusing,
//! because `INSERT`, `UPDATE`, and `DELETE` statements would be subject to a
//! wildly different set of SQL semantics than `SELECT` statements.
//!
//! Symbiosis mode is only suitable for development. It is likely to be
//! extremely slow and inefficient on large data sets.

use std::collections::HashMap;
use std::convert::{TryFrom, TryInto};
use std::env;

use ::postgres::rows::Row as PostgresRow;
use ::postgres::types::FromSql;
use ::postgres::{Connection, TlsMode};
use chrono::Utc;
use failure::{bail, format_err};
use postgres::params::{ConnectParams, IntoConnectParams};
use rust_decimal::Decimal;
use sql_parser::ast::ColumnOption;
use sql_parser::ast::{DataType, ObjectType, Statement};

use catalog::{Catalog, QualName};
use ore::option::OptionExt;
use repr::decimal::Significand;
use repr::{
<<<<<<< HEAD
    ColumnType, Datum, Interval, QualName, RelationDesc, RelationType, Row, RowPacker, ScalarType,
=======
    ColumnType, Datum, Interval, PackableRow, RelationDesc, RelationType, Row, RowPacker,
    ScalarType,
>>>>>>> 9afb3a0c
};
use sql::{scalar_type_from_sql, MutationKind, Plan};

pub struct Postgres {
    conn: Connection,
    table_types: HashMap<QualName, (Vec<DataType>, RelationDesc)>,
}

impl Postgres {
    pub fn open_and_erase(url: &str) -> Result<Self, failure::Error> {
        let params = url
            .into_connect_params()
            .map_err(failure::Error::from_boxed_compat)?;

        // Fill in default values for parameters using the same logic that libpq
        // uses, which involves reading various environment variables. The
        // `postgres` crate makes this maximally annoying.
        let params = {
            let mut new_params = ConnectParams::builder();

            if let Some(user) = params.user() {
                let password = user
                    .password()
                    .owned()
                    .or_else(|| env::var("PGPASSWORD").ok());
                new_params.user(user.name(), password.as_deref());
            } else {
                let name = env::var("PGUSER").unwrap_or_else(|_| whoami::username());
                let password = env::var("PGPASSWORD").ok();
                new_params.user(&name, password.as_deref());
            }

            if let Some(database) = params
                .database()
                .owned()
                .or_else(|| env::var("PGDATABASE").ok())
            {
                new_params.database(&database);
            }
            new_params.port(params.port());

            let mut host = params.host().clone();
            if let postgres::params::Host::Tcp(hostname) = &host {
                if hostname == "" {
                    let host_str = env::var("PGHOST").unwrap_or_else(|_| "localhost".into());
                    host = postgres::params::Host::Tcp(host_str);
                }
            }

            new_params.build(host)
        };

        let conn = Connection::connect(params, TlsMode::None)?;
        // drop all tables
        conn.execute(
            r#"
DO $$ DECLARE
    r RECORD;
BEGIN
    FOR r IN (SELECT tablename FROM pg_tables WHERE schemaname = current_schema()) LOOP
        EXECUTE 'DROP TABLE IF EXISTS ' || quote_ident(r.tablename) || ' CASCADE';
    END LOOP;
END $$;
"#,
            &[],
        )?;
        Ok(Self {
            conn,
            table_types: HashMap::new(),
        })
    }

    pub fn can_handle(&self, stmt: &Statement) -> bool {
        match stmt {
            Statement::CreateTable { .. }
            | Statement::Drop { .. }
            | Statement::Delete { .. }
            | Statement::Insert { .. }
            | Statement::Update { .. } => true,
            _ => false,
        }
    }

    pub fn execute(&mut self, catalog: &Catalog, stmt: &Statement) -> Result<Plan, failure::Error> {
        Ok(match stmt {
            Statement::CreateTable {
                name,
                columns,
                constraints,
                ..
            } => {
                self.conn.execute(&stmt.to_string(), &[])?;
                let sql_types = columns
                    .iter()
                    .map(|column| column.data_type.clone())
                    .collect::<Vec<_>>();
                let mut typ = RelationType::new(
                    columns
                        .iter()
                        .map(|column| {
                            Ok(ColumnType {
                                scalar_type: scalar_type_from_sql(&column.data_type)?,
                                nullable: !column
                                    .options
                                    .iter()
                                    .any(|o| o.option == ColumnOption::NotNull),
                            })
                        })
                        .collect::<Result<Vec<_>, failure::Error>>()?,
                );
                let names = columns
                    .iter()
                    .map(|c| Some(sql::names::ident_to_col_name(c.name.clone())));

                for constraint in constraints {
                    use sql_parser::ast::TableConstraint;
                    if let TableConstraint::Unique {
                        name: _,
                        columns: cols,
                        is_primary,
                    } = constraint
                    {
                        let keys = cols
                            .iter()
                            .map(|ident| {
                                columns
                                    .iter()
                                    .position(|c| ident == &c.name)
                                    .expect("Column named in UNIQUE constraint not found")
                            })
                            .collect::<Vec<_>>();

                        if *is_primary {
                            for key in keys.iter() {
                                typ.column_types[*key].set_nullable(false);
                            }
                        }
                        typ = typ.add_keys(keys);
                    }
                }

                let desc = RelationDesc::new(typ, names);
                self.table_types
                    .insert(name.try_into()?, (sql_types, desc.clone()));
                Plan::CreateTable {
                    name: name.try_into()?,
                    desc,
                }
            }
            Statement::Drop {
                names,
                object_type: ObjectType::Table,
                if_exists,
                ..
            } => {
                self.conn.execute(&stmt.to_string(), &[])?;
                let mut items = Vec::new();
                for name in names {
                    match name.try_into() {
                        Ok(name) => match catalog.try_get(&name) {
                            None => {
                                if !if_exists {
                                    bail!("internal error: table {} missing from catalog", name);
                                }
                            }
                            Some(entry) => {
                                catalog.plan_remove(
                                    &name,
                                    catalog::RemoveMode::from_cascade(true),
                                    &mut items,
                                )?;
                                items.push(entry.id());
                            }
                        },
                        Err(e) => bail!("unable to drop invalid name {}: {}", name, e),
                    }
                }
                items.sort();
                items.dedup();
                Plan::DropItems(items, ObjectType::Table)
            }
            Statement::Delete { table_name, .. } => {
                let mut updates = vec![];
                let table_name = QualName::try_from(table_name)?;
                let sql = format!("{} RETURNING *", stmt.to_string());
                for row in self.run_query(&table_name, sql)? {
                    updates.push((row, -1));
                }
                let affected_rows = updates.len();
                Plan::SendDiffs {
                    id: catalog.get(&table_name)?.id(),
                    updates,
                    affected_rows,
                    kind: MutationKind::Delete,
                }
            }
            Statement::Insert { table_name, .. } => {
                let mut updates = vec![];
                let table_name = table_name.try_into()?;
                let sql = format!("{} RETURNING *", stmt.to_string());
                for row in self.run_query(&table_name, sql)? {
                    updates.push((row, 1));
                }
                let affected_rows = updates.len();
                Plan::SendDiffs {
                    id: catalog.get(&table_name)?.id(),
                    updates,
                    affected_rows,
                    kind: MutationKind::Insert,
                }
            }
            Statement::Update {
                table_name,
                selection,
                ..
            } => {
                let mut updates = vec![];
                let table_name = QualName::try_from(table_name)?;
                let mut sql = format!("SELECT * FROM {}", table_name);
                if let Some(selection) = selection {
                    sql += &format!(" WHERE {}", selection);
                }
                for row in self.run_query(&table_name, sql)? {
                    updates.push((row, -1))
                }
                let affected_rows = updates.len();
                let sql = format!("{} RETURNING *", stmt.to_string());
                for row in self.run_query(&table_name, sql)? {
                    updates.push((row, 1));
                }
                assert_eq!(affected_rows * 2, updates.len());
                Plan::SendDiffs {
                    id: catalog.get(&table_name)?.id(),
                    updates,
                    affected_rows,
                    kind: MutationKind::Update,
                }
            }
            _ => bail!("Unsupported symbiosis statement: {:?}", stmt),
        })
    }

    fn run_query(
        &mut self,
        table_name: &QualName,
        query: String,
    ) -> Result<Vec<Row>, failure::Error> {
        let (sql_types, desc) = self
            .table_types
            .get(table_name)
            .ok_or_else(|| format_err!("Unknown table: {:?}", table_name))?
            .clone();
        let mut rows = vec![];
        let postgres_rows = self.conn.query(&*query, &[])?;
        for postgres_row in postgres_rows.iter() {
            // NOTE We can't use Row::pack here because PostgresRow::get_opt insists on allocating data for strings,
            // which has to live somewhere while the iterator is running.
            let mut row = RowPacker::new();
            for c in 0..postgres_row.len() {
                row = push_column(
                    row,
                    &postgres_row,
                    c,
                    &sql_types[c],
                    desc.typ().column_types[c].nullable,
                )?;
            }
            rows.push(row.finish());
        }
        Ok(rows)
    }
}

fn push_column(
    mut row: RowPacker,
    postgres_row: &PostgresRow,
    i: usize,
    sql_type: &DataType,
    nullable: bool,
) -> Result<RowPacker, failure::Error> {
    // NOTE this needs to stay in sync with materialize::sql::scalar_type_from_sql
    // in some cases, we use slightly different representations than postgres does for the same sql types, so we have to be careful about conversions
    match sql_type {
        DataType::Boolean => {
            let bool = get_column_inner::<bool>(postgres_row, i, nullable)?;
            row.push(bool.into());
        }
        DataType::Custom(name) if QualName::name_equals(name.clone(), "bool") => {
            let bool = get_column_inner::<bool>(postgres_row, i, nullable)?;
            row.push(bool.into());
        }
        DataType::Char(_) | DataType::Varchar(_) | DataType::Text => {
            let string = get_column_inner::<String>(postgres_row, i, nullable)?;
            row.push(string.as_deref().into());
        }
        DataType::Custom(name) if QualName::name_equals(name.clone(), "string") => {
            let string = get_column_inner::<String>(postgres_row, i, nullable)?;
            row.push(string.as_deref().into());
        }
        DataType::SmallInt => {
            let i = get_column_inner::<i16>(postgres_row, i, nullable)?.map(|i| i32::from(i));
            row.push(i.into());
        }
        DataType::Int => {
            let i = get_column_inner::<i32>(postgres_row, i, nullable)?.map(|i| i64::from(i));
            row.push(i.into());
        }
        DataType::BigInt => {
            let i = get_column_inner::<i64>(postgres_row, i, nullable)?;
            row.push(i.into());
        }
        DataType::Float(p) => {
            if p.unwrap_or(53) <= 24 {
                let f = get_column_inner::<f32>(postgres_row, i, nullable)?.map(|f| f64::from(f));
                row.push(f.into());
            } else {
                let f = get_column_inner::<f64>(postgres_row, i, nullable)?;
                row.push(f.into());
            }
        }
        DataType::Real => {
            let f = get_column_inner::<f32>(postgres_row, i, nullable)?.map(|f| f64::from(f));
            row.push(f.into());
        }
        DataType::Double => {
            let f = get_column_inner::<f64>(postgres_row, i, nullable)?;
            row.push(f.into());
        }
        DataType::Date => {
            let d: chrono::NaiveDate =
                get_column_inner::<chrono::NaiveDate>(postgres_row, i, nullable)?.unwrap();
            row.push(Datum::Date(d));
        }
        DataType::Timestamp => {
            let d: chrono::NaiveDateTime =
                get_column_inner::<chrono::NaiveDateTime>(postgres_row, i, nullable)?.unwrap();
            row.push(Datum::Timestamp(d));
        }
        DataType::TimestampTz => {
            let d: chrono::DateTime<Utc> =
                get_column_inner::<chrono::DateTime<Utc>>(postgres_row, i, nullable)?.unwrap();
            row.push(Datum::TimestampTz(d));
        }
        DataType::Interval => {
            let pgi =
                get_column_inner::<pg_interval::Interval>(postgres_row, i, nullable)?.unwrap();
            if pgi.months != 0 && (pgi.days != 0 || pgi.microseconds != 0) {
                bail!("can't handle pg intervals that have both months and times");
            }
            if pgi.months != 0 {
                row.push(Datum::Interval(Interval::Months(pgi.months.into())));
            } else {
                // TODO(quodlibetor): I can't find documentation about how
                // microseconds and days are supposed to sum before the epoch.
                // Hopefully we only ever end up with one. Since we don't
                // actually use pg in prod anywhere so I'm not digging further
                // until this breaks.
                if pgi.days > 0 && pgi.microseconds < 0 || pgi.days < 0 && pgi.microseconds > 0 {
                    panic!(
                        "postgres interval parts do not agree on sign days={} microseconds={}",
                        pgi.days, pgi.microseconds
                    );
                }
                let seconds = i64::from(pgi.days) * 86_400 + pgi.microseconds / 1_000_000;
                let nanos = (pgi.microseconds.abs() % 1_000_000) as u32 * 1_000;

                row.push(Datum::Interval(Interval::Duration {
                    is_positive: seconds >= 0,
                    duration: std::time::Duration::new(seconds.abs() as u64, nanos),
                }));
            }
        }
        DataType::Decimal(_, _) => {
            let desired_scale = match scalar_type_from_sql(sql_type).unwrap() {
                ScalarType::Decimal(_precision, desired_scale) => desired_scale,
                _ => unreachable!(),
            };
            match get_column_inner::<Decimal>(postgres_row, i, nullable)? {
                None => row.push(Datum::Null),
                Some(d) => {
                    let d = d.unpack();
                    let mut significand = if d.is_negative { -1 } else { 1 }
                        * (i128::from(d.lo) + (i128::from(d.mid) << 32) + (i128::from(d.hi) << 64));
                    // TODO(jamii) lots of potential for unchecked edge cases here eg 10^scale_correction could overflow
                    // current representation is `significand * 10^current_scale`
                    // want to get to `significand2 * 10^desired_scale`
                    // so `significand2 = significand * 10^(current_scale - desired_scale)`
                    let scale_correction = (d.scale as isize) - (desired_scale as isize);
                    if scale_correction > 0 {
                        significand /= 10i128.pow(scale_correction.try_into()?);
                    } else {
                        significand *= 10i128.pow((-scale_correction).try_into()?);
                    };
                    row.push(Significand::new(significand).into());
                }
            }
        }
        DataType::Bytea => {
            let bytes = get_column_inner::<Vec<u8>>(postgres_row, i, nullable)?;
            row.push(bytes.as_deref().into());
        }
        DataType::Custom(name) if name.to_string().to_lowercase() == "jsonb" => {
            let serde = get_column_inner::<serde_json::Value>(postgres_row, i, nullable)?;
            if let Some(serde) = serde {
                row = expr::serde_into_row(row, serde)?;
            } else {
                row.push(Datum::Null)
            }
        }
        _ => bail!(
            "Postgres to materialize conversion not yet supported for {:?}",
            sql_type
        ),
    }
    Ok(row)
}

fn get_column_inner<T>(
    postgres_row: &PostgresRow,
    i: usize,
    nullable: bool,
) -> Result<Option<T>, failure::Error>
where
    T: FromSql,
{
    if nullable {
        let value: Option<T> = get_column_raw(postgres_row, i)?;
        Ok(value)
    } else {
        let value: T = get_column_raw(postgres_row, i)?;
        Ok(Some(value))
    }
}

fn get_column_raw<T>(postgres_row: &PostgresRow, i: usize) -> Result<T, failure::Error>
where
    T: FromSql,
{
    match postgres_row.get_opt(i) {
        None => bail!("missing column at index {}", i),
        Some(Ok(t)) => Ok(t),
        Some(Err(err)) => Err(err.into()),
    }
}<|MERGE_RESOLUTION|>--- conflicted
+++ resolved
@@ -38,12 +38,7 @@
 use ore::option::OptionExt;
 use repr::decimal::Significand;
 use repr::{
-<<<<<<< HEAD
-    ColumnType, Datum, Interval, QualName, RelationDesc, RelationType, Row, RowPacker, ScalarType,
-=======
-    ColumnType, Datum, Interval, PackableRow, RelationDesc, RelationType, Row, RowPacker,
-    ScalarType,
->>>>>>> 9afb3a0c
+    ColumnType, Datum, Interval, RelationDesc, RelationType, Row, RowPacker, ScalarType,
 };
 use sql::{scalar_type_from_sql, MutationKind, Plan};
 
